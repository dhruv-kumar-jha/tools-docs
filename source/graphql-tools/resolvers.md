---
title: Resolvers
order: 305
description: Writing resolvers with graphql-tools
---

When using `graphql-tools`, you define your field resolvers separately from the schema. Since the schema already describes all of the fields, arguments, and result types, the only thing left is a collection of functions that are called to actually execute these fields.

## Resolver map

In order to respond to queries, a schema needs to have resolve functions for all fields. Resolve functions cannot be included in the GraphQL schema language, so they must be added separately. This collection of functions is called the "resolver map".

The `resolverMap` object should have a map of resolvers for each relevant GraphQL Object Type. The following is an example of a valid `resolverMap` object:

```js
const resolverMap = {
  Query: {
    author(root, args, context, info) {
      return Authors.find({ name: args.name });
    },
  },
};
```

Note that you don't have to put all of your resolvers in one object. Refer to the ["modularizing the schema"](/tools/graphql-tools/generate-schema.html#modularizing) section to learn how to combine multiple resolver maps into one.

## Resolver function signature

Every resolver in a GraphQL.js schema accepts four positional arguments:

```js
fieldName: (root, args, context, info) => result
```

These arguments have the following meanings and conventional names:

1. `root`: The result returned from the resolver on the parent field, or, in the case of a top-level `Query` field, the `rootValue` passed from the [server configuration](/tools/graphql-server/setup.html). This argument enables the nested nature of GraphQL queries.
2. `args`: An object with the arguments passed into the field in the query. For example, if the field was called with `author(name: "Ada")`, the `args` object would be: `{ "name": "Ada" }`.
3. `context`: This is an object shared by all resolvers in a particular query, and is used to contain per-request state, including authentication information, dataloader instances, and anything else that should be taken into account when resolving the query. If you're using Apollo Server, [read about how to set the context in the setup documentation](/tools/apollo-server/setup.html).
4. `info`: This argument should only be used in advanced cases, but it contains information about the execution state of the query, including the field name, path to the field from the root, and more. It's only documented in the [GraphQL.js source code](https://github.com/graphql/graphql-js/blob/c82ff68f52722c20f10da69c9e50a030a1f218ae/src/type/definition.js#L489-L500).

### Resolver result format

Resolvers in GraphQL can return different kinds of results which are treated differently:

1. `null` or `undefined` - this indicates the object could not be found. If your schema says that field is _nullable_, then the result will have a `null` value at that position. If the field is `non-null`, the result will "bubble up" to the nearest nullable field and that result will be set to `null`. This is to ensure that the API consumer never gets a `null` value when they were expecting a result.
2. An array - this is only valid if the schema indicates that the result of a field should be a list. The sub-selection of the query will run once for every item in this array.
3. A promise - resolvers often do asynchronous actions like fetching from a database or backend API, so they can return promises. This can be combined with arrays, so a resolver can return a promise that resolves to an array, or an array of promises, and both are handled correctly.
4. A scalar or object value - a resolver can also return any other kind of value, which doesn't have any special meaning but is simply passed down into any nested resolvers, as described in the next section.

### Resolver root argument

The first argument to every resolver, `root`, can be a bit confusing at first, but it makes sense when you consider what a GraphQL query looks like:

```graphql
query {
  getAuthor(id: 5){
    name
    posts {
      title
      author {
        name # this will be the same as the name above
      }
    }
  }
}
```

You can think of every GraphQL query as a tree of function calls, as explained in detail in the [GraphQL explained blog post](https://dev-blog.apollodata.com/graphql-explained-5844742f195e#.fq5jjdw7t). So in this case:

1. `root` in `Query.getAuthor` will be whatever the server configuration passed for `rootValue`.
2. `root` in `Author.name` and `Author.posts` will be the result from `getAuthor`, likely an Author object from the backend.
3. `root` in `Post.title` and `Post.author` will be one item from the `posts` result array.
4. `root` in `Author.name` is the result from the above `Post.author` call.

Basically, it's just every resolver function being called in a nested way according to the layout of the query.

### Default resolver

You don't need to specify resolvers for _every_ type in your schema. If you don't specify a resolver, GraphQL.js falls back to a default one, which does the following:

1. Returns a property from `root` with the relevant field name, or
2. Calls a function on `root` with the relevant field name and passes the query arguments into that function

So, in the example query above, the `name` and `title` fields wouldn't need a resolver if the Post and Author objects retrieved from the backend already had those fields.

## Unions and interfaces

Unions and interfaces are great when you have fields that are in common between two types.

When you have a field in your schema that returns a union or interface type, you will need to specify an extra `__resolveType` field in your resolver map, which tells the GraphQL executor which type the result is, out of the available options.

For example, if you have a `Vehicle` interface type with members `Airplane` and `Car`:

You could specify the schema like so

```
interface Vehicle {
  maxSpeed: Int
}

type Airplane implements Vehicle {
<<<<<<< HEAD
  maxSpeed: Int
=======
  max_speed: Int
>>>>>>> fa4316b7
  engines: Int
  wingspan: Int
}

type Car implements Vehicle {
<<<<<<< HEAD
  maxSpeed: Int
  cylinders: Int
  licensePlate: String
=======
  max_speed: Int
  cylinders: Int
  license_plate: String
>>>>>>> fa4316b7
}
```

```js
const resolverMap = {
  Vehicle: {
    __resolveType(root, context, info){
      if(data.wingspan){
        return 'Airplane';
      }

      if(data.license_plate){
        return 'Car';
      }

      return null;
    },
  },
};
```

> Note: Returning the type name as a string from `__resolveType` is only supported starting with GraphQL.js 0.7.2. In previous versions, you had to get a reference using `info.schema.getType('Car')`.

## API

In addition to using a resolver map with `makeExecutableSchema`, you can use it with any GraphQL.js schema by importing the following function from `graphql-tools`:

<h3 id="addResolveFunctionsToSchema" title="addResolveFunctionsToSchema">
  addResolveFunctionsToSchema(schema, resolverMap)
</h3>

`addResolveFunctionsToSchema` takes two arguments, a GraphQLSchema and a resolver map, and modifies the schema in place by attaching the resolvers to the relevant types.

```js
import { addResolveFunctionsToSchema } from 'graphql-tools';

const resolverMap = {
  RootQuery: {
    author(root, { name }, context){
      console.log("RootQuery called with context " +
        context + " to find " + name);
      return Author.find({ name });
    },
  },
};

addResolveFunctionsToSchema(schema, resolverMap);
```

<h3 id="addSchemaLevelResolveFunction" title="addSchemaLevelResolveFunction">
  addSchemaLevelResolveFunction(schema, rootResolveFunction)
</h3>

Some operations, such as authentication, need to be done only once per query. Logically, these operations belong in a root resolve function, but unfortunately GraphQL-JS does not let you define one. `addSchemaLevelResolveFunction` solves this by modifying the GraphQLSchema that is passed as the first argument.<|MERGE_RESOLUTION|>--- conflicted
+++ resolved
@@ -100,25 +100,13 @@
 }
 
 type Airplane implements Vehicle {
-<<<<<<< HEAD
   maxSpeed: Int
-=======
-  max_speed: Int
->>>>>>> fa4316b7
-  engines: Int
   wingspan: Int
 }
 
 type Car implements Vehicle {
-<<<<<<< HEAD
   maxSpeed: Int
-  cylinders: Int
   licensePlate: String
-=======
-  max_speed: Int
-  cylinders: Int
-  license_plate: String
->>>>>>> fa4316b7
 }
 ```
 
@@ -130,7 +118,7 @@
         return 'Airplane';
       }
 
-      if(data.license_plate){
+      if(data.licensePlate){
         return 'Car';
       }
 
